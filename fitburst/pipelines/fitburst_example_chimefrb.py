#! /user/bin/env python

from fitburst.analysis.peak_finder import FindPeak
from fitburst.analysis.fitter import LSFitter
import fitburst.backend.chimefrb as chimefrb
import fitburst.analysis.model as mod
import chime_frb_constants as const
import fitburst.utilities as ut
import fitburst.routines as rt
import numpy as np
import copy
import json
import sys
import os

### import and configure matplotlib.
import matplotlib
matplotlib.use("Agg")
import matplotlib.pyplot as plt

### import and configure logger.
import datetime
import logging
right_now = datetime.datetime.now().strftime("%Y%m%d_%H%M%S")
logging.basicConfig(filename=f"fitburst_run_{right_now}.log", level=logging.DEBUG)
log = logging.getLogger("fitburst")

### import and configure argparse.
import argparse

parser = argparse.ArgumentParser(description=
    "A Python3 script that uses fitburst API to read, preprocess, window, and fit CHIME/FRB data " + 
    "against a model of the dynamic spectrum." 
)

parser.add_argument(
    "eventIDs", action="store", nargs="+", type=int,
    help="One or more CHIME/FRB event IDs."
)

parser.add_argument(
    "--amplitude", action="store", dest="amplitude", default=None, nargs="+", type=float,
    help="Initial guess for burst amplitude, in dex."
)

parser.add_argument(
    "--arrival_time", action="store", dest="arrival_time", default=None, nargs="+", type=float,
    help="Initial guess for arrival time, in seconds."
)

parser.add_argument(
<<<<<<< HEAD
    "--beam", action="store", dest="beam", default=0, type=int,
    help="Index of beam list.."
)

parser.add_argument(
=======
>>>>>>> dd105191
    "--dm", action="store", dest="dm", default=None, nargs="+", type=float,
    help="Initial guess for dispersion measure (DM), in pc/cc."
)

parser.add_argument(
    "--downsample_freq", action="store", dest="factor_freq_downsample", default=64, type=int,
    help="Downsample the raw spectrum along the frequency axis by a specified integer."
)

parser.add_argument(
    "--downsample_time", action="store", dest="factor_time_downsample", default=1, type=int,
    help="Downsample the raw spectrum along the time axis by a specified integer."
)

parser.add_argument(
    "--fit", action="store", dest="parameters_to_fit", default=[], nargs="+", type=str,
    help="A list of model parameters to fit during least-squares estimation."
)

parser.add_argument(
    "--fix", action="store", dest="parameters_to_fix", default=[], nargs="+", type=str,
    help="A list of model parameters to hold fixed to initial values."
)

parser.add_argument(
    "--freqmean", action="store", dest="freq_mean", default=None, nargs="+", type=float,
    help="Initial guess for mean of (Gaussian) spectral energy distribution, in units of MHz."
)

parser.add_argument(
    "--freqwidth", action="store", dest="freq_width", default=None, nargs="+", type=float,
    help="Initial guess for width of (Gaussian) spectral energy distribution, in units of MHz."
)

parser.add_argument(
    "--freqmodel", action="store", dest="freq_model", default="powerlaw", type=str,
    help="Type of model for spectral energy distribution ('gaussian' or 'powerlaw')."
)

parser.add_argument(
    "--iterations", action="store", dest="num_iterations", default=1, type=int,
    help="Integer number of fit iterations."
)

parser.add_argument(
    "--latest", action="store", default=None, dest="latest_solution_location", type=str,
    help="If set, use existing solution if present."
)

parser.add_argument(
    "--normalize_variance", action="store_true", dest="normalize_variance", 
    help="If set, then normalize variance during preprocessing of spectrum."
)

parser.add_argument(
    "--offset_dm", action="store", dest="offset_dm", default=0.0, type=float,
    help="Offset applied to initial dispersion measure, in pc/cc."
)

parser.add_argument(
    "--offset_time", action="store", dest="offset_time", default=0.0, type=float,
    help="Offset applied to initial arrival time, in seconds."
)

parser.add_argument(
    "--pipeline", action="store", dest="pipeline", default="L1", type=str,
    help="Name of CHIME/FRB pipeline whose results will be used as initial guesses."
)

parser.add_argument(
    "--save", action="store_true", dest="save_results",
    help="If set, save best-fit results to a JSON file."
)

parser.add_argument(
    "--scattering_timescale", action="store", dest="scattering_timescale", default=None, nargs="+", type=float,
    help="Initial guess for scattering index."
)

parser.add_argument(
    "--scintillation", action="store_true", dest="scintillation",
    help="If set, then enable per-channel amplitude estimation in cases of scintillation."
)

parser.add_argument(
    "--spectral_index", action="store", dest="spectral_index", default=None, nargs="+", type=float,
    help="Initial guess for spectral index."
)

parser.add_argument(
    "--spectral_running", action="store", dest="spectral_running", default=None, nargs="+", type=float,
    help="Initial guess for spectral running."
)

parser.add_argument(
    "--upsample_freq", action="store", dest="factor_freq_upsample", default=8, type=int,
    help="Upsample the raw spectrum along the frequency axis by a specified integer."
)

parser.add_argument(
    "--upsample_time", action="store", dest="factor_time_upsample", default=4, type=int,
    help="Upsample the raw spectrum along the time axis by a specified integer."
)

parser.add_argument(
    "--variance_range", action="store", dest="variance_range", default=[0.95, 1.05], 
    nargs=2, type=float, help="Range of variance values used to designate channels with RFI."
)

parser.add_argument(
    "--variance_weight", action="store", dest="variance_weight", default=(1. / const.L0_NUM_FRAMES_SAMPLE / 2),
    type=float, help="Scaling value applied to variances in preprocessing step."
)

parser.add_argument(
    "--verbose", action="store_true", dest="verbose",
    help="If set, then print more information during pipeline execution."
)

parser.add_argument(
    "--width", action="store", dest="width", default=None, nargs="+", type=float,
    help="Initial guess for burst width, in seconds."
)

parser.add_argument(
    "--window", action="store", dest="window", default=0.08, type=float,
    help="Half of size of data window, in seconds."
)

# grab CLI inputs from argparse.
args = parser.parse_args()
amplitude = args.amplitude
arrival_time = args.arrival_time
<<<<<<< HEAD
beam = args.beam
dm = args.dm
eventIDs = args.eventIDs
factor_freq_downsample = args.factor_freq_downsample
factor_time_downsample = args.factor_time_downsample
factor_freq_upsample = args.factor_freq_upsample
factor_time_upsample = args.factor_time_upsample
=======
dm = args.dm
eventIDs = args.eventIDs
factor_freq_upsample = args.factor_freq_upsample
factor_time_upsample = args.factor_time_upsample
freq_mean = args.freq_mean
freq_model = args.freq_model
freq_width = args.freq_width
>>>>>>> dd105191
latest_solution_location = args.latest_solution_location
normalize_variance = args.normalize_variance
num_iterations = args.num_iterations
offset_dm = args.offset_dm
offset_time = args.offset_time
parameters_to_fit = args.parameters_to_fit
parameters_to_fix = args.parameters_to_fix
pipeline = args.pipeline
save_results = args.save_results
scattering_timescale = args.scattering_timescale
scintillation = args.scintillation
spectral_index = args.spectral_index
spectral_running = args.spectral_running
variance_range = args.variance_range
variance_weight = args.variance_weight
verbose = args.verbose
width = args.width
window_orig = args.window

# before looping over events, suss out model parameters to fit and/or hold fixed.
parameters_to_fix += ["dm_index", "scattering_index", "scattering_timescale"]

for current_fit_parameter in parameters_to_fit:
    if current_fit_parameter in parameters_to_fix:
        parameters_to_fix.remove(current_fit_parameter)

# loop over all CHIME/FRB events supplied at command line.
for current_event_id in eventIDs:

    # grab initial parameters to check if pipeline-specific parameters exist.
    data = chimefrb.DataReader(current_event_id, beam_id=beam)
    print(data.burst_parameters)
    initial_parameters = data.get_parameters(pipeline=pipeline)
        
    # if returned parameter dictionary is empty, move on to next event.
    if bool(initial_parameters):
        log.info(f"successfully grabbed parameter data from CHIME/FRB {pipeline} pipeline")
        
    else:
        log.error(f"couldn't grab CHIME/FRB {pipeline} pipeline data for event {current_event_id}")
        continue

    window = window_orig

    # load data into memory and pre-process.
    try:
        data.load_data(data.files)
        log.info(f"successfully read raw msgpack data for event {current_event_id}")

    except Exception as exc:
        log.error(f"couldn't read raw msgpack data for event {current_event_id}")
        continue

    # now that frame0-nano value is available after loading of data, grab parameters 
    # to obtain timestamp info.
    initial_parameters = data.get_parameters(pipeline=pipeline)
    # if a JSON file containing results already exists, then read that in.
    latest_solution_file = f"{latest_solution_location}/results_fitburst_{current_event_id}.json"

    if (
        latest_solution_location is not None and os.path.isfile(latest_solution_file)
    ):
        log.info(f"loading data from results file for event {current_event_id}")
        results = json.load(open(latest_solution_file, "r"))
        initial_parameters = results["model_parameters"]

        try:
            window = results["fit_logistics"]["spectrum_window"]

        except:
            log.warning(f"window size not found in file '{latest_solution_file}'")
            

        log.info("window size adjusted to +/- {0:.1f} ms".format(window * 1e3))

    elif (
        latest_solution_location is not None and os.path.isfile(latest_solution_file)
    ):
        log.info(f"results already obtained and saved for {current_event_id}; ignoring fit and moving on...")
        continue

    else: 
        pass
        #initial_parameters["burst_width"] = [window / 10.]

    # if scattering timescale is a fit parameter, initially set to width.
    if (
        initial_parameters["scattering_timescale"][0] == 0. and 
        "scattering_timescale" not in parameters_to_fix
    ):
        initial_parameters["scattering_timescale"] = copy.deepcopy(
            (np.array(initial_parameters["burst_width"]) * 3.).tolist()
        )
        initial_parameters["burst_width"] = (np.array(initial_parameters["burst_width"]) / 3.).tolist()

    # if guesses are provided through CLI, overload them into the initial-guess dictionary.
    initial_parameters["dm"][0] += offset_dm
    initial_parameters["arrival_time"][0] += offset_time

    if amplitude is not None:
        initial_parameters["amplitude"] = amplitude
   
    if arrival_time is not None:
        initial_parameters["arrival_time"] = arrival_time
   
    if dm is not None:
        initial_parameters["dm"] = dm

<<<<<<< HEAD
=======
    if freq_mean is not None:
        initial_parameters["freq_mean"] = freq_mean

    if freq_width is not None:
        initial_parameters["freq_width"] = freq_width
   
>>>>>>> dd105191
    if scattering_timescale is not None:
        initial_parameters["scattering_timescale"] = scattering_timescale

    if spectral_index is not None:
        initial_parameters["spectral_index"] = spectral_index

    if spectral_running is not None:
        initial_parameters["spectral_running"] = spectral_running

    if width is not None:
        initial_parameters["burst_width"] = width
   
    # now, clean and normalize data.
    data.preprocess_data(
        normalize_variance=normalize_variance,
        variance_range=variance_range,
        variance_weight=variance_weight
    )

    # if the number of RFI-flagged channels is "too large", skip this event altogether.
    num_bad_freq = data.num_freq - np.sum(data.good_freq)

    if (num_bad_freq / data.num_freq) > 0.7:
        log.error(
            f" {num_bad_freq} out of {data.num_freq} frequencies masked for event {current_event_id}"
        )
        continue

    # now compute dedisperse matrix for data, given initial DM, and grab windowed data.
    print("INFO: computing dedispersion-index matrix")
    print("INFO: dedispersing over freq range ({0:.3f}, {1:.3f}) MHz".format(
            np.min(data.freqs), np.max(data.freqs)
        )
    )
    params = initial_parameters.copy()#data.burst_parameters["fitburst"]["round_2"]
    data.dedisperse(
        params["dm"][0],
        params["arrival_time"][0],
        ref_freq=params["ref_freq"][0]
    )

    # before doing anything, check if window size doesn't extend beyond data set.
    # if it does, adjust down by an appropriate amount.
    window_max = data.times[-1] - initial_parameters["arrival_time"][0]

    if window > window_max:
        window = window_max - 0.001
        print("INFO: window size adjusted to +/- {0:.1f} ms".format(window * 1e3))

    data_windowed, times_windowed = data.window_data(params["arrival_time"][0], window=window)
    #plt.plot(data_windowed.sum(axis=0))
    #plt.savefig("test.png")
    #sys.exit()

    # before defining model, adjust model parameters with peak-finding algorithm.
    #peaks = FindPeak(data_windowed, times_windowed, data.freqs, rms=105.)
    #peaks.find_peak() 
    #initial_parameters = peaks.get_parameters_dict(initial_parameters)

    #print(initial_parameters)
    #sys.exit()

    # before proceeding further, ensure that SED parameters match desired model.
    if freq_model == "gaussian":

        # if power-law parameters reside in dictionary, remove them.
        if "spectral_index" in initial_parameters:
            initial_parameters.pop("spectral_index", None)

        if "spectral_running" in initial_parameters:
            initial_parameters.pop("spectral_running", None)

        # now check that Gaussian-model parameters are initialized.
        if "freq_mean" not in initial_parameters or "freq_width" not in initial_parameters:
            sys.exit("ERROR: missing SED parameters for Gaussian model in parameter dictionary.")

        elif freq_model == "powerlaw":
            pass

    elif freq_model == "powerlaw":
        pass

    else:
        sys.exit(f"ERROR: cannot recognize SED model of type '{freq_model}.'")

    # now create initial model.
    # since CHIME/FRB data are in msgpack format, define a few things 
    # so that this version of fitburst works similar to the original version on site.
    print("INFO: initializing model")
<<<<<<< HEAD
    num_components = len(initial_parameters["amplitude"])
    initial_parameters["dm"] = [0.] * num_components

    model = mod.SpectrumModeler(
        data.freqs,
        times_windowed,
        dm_incoherent=params["dm"][0],
        factor_freq_upsample=factor_freq_upsample,
        factor_time_upsample=factor_time_upsample,
        num_components=num_components,
        is_dedispersed=True,
        is_folded=False,
        scintillation=scintillation,
        verbose=verbose,
    )

=======
    model = mod.SpectrumModeler(
        data.num_freq,
        len(times_windowed),
        factor_freq_upsample=factor_freq_upsample,
        factor_time_upsample=factor_time_upsample,
        freq_model=freq_model,
        is_dedispersed=False,
        is_folded=False,
        verbose=verbose,
    )
    model.set_dedispersion_idx(data.dedispersion_idx)
>>>>>>> dd105191
    model.update_parameters(initial_parameters)

    ### now set up fitter and execute least-squares fitting.
    for current_iteration in range(num_iterations):
        print(f"INFO: fitting model, loop #{current_iteration + 1}")
        fitter = LSFitter(model, good_freq=data.good_freq, weighted_fit=True)
        fitter.fix_parameter(parameters_to_fix)
        fitter.fit(data_windowed)
    
        # before executing the fitting loop, overload model class with best-fit parameters.
        if fitter.success:
            model.update_parameters(fitter.fit_statistics["bestfit_parameters"])

    ### now compute best-fit model of spectrum and plot.
    if fitter.success:
        bestfit_model = model.compute_model(data=data_windowed) * data.good_freq[:, None]
        bestfit_params = model.get_parameters_dict()
        bestfit_params["dm"] = [params["dm"][0] + x for x in bestfit_params["dm"]]
        bestfit_residuals = data_windowed - bestfit_model

        # create summary plot.
        data_grouped = ut.plotting.compute_downsampled_data(
            times_windowed, data.freqs, data_windowed, data.good_freq,
            spectrum_model = bestfit_model, factor_freq = factor_freq_downsample,
            factor_time = factor_time_downsample
        )

        ut.plotting.plot_summary_triptych(
            data_grouped, output_name = f"summary.{current_event_id}.png", show=False
        )

        # create JSON file contain burst parameters and statistics.
        with open(f"results_fitburst_{current_event_id}.json", "w") as out:
            json.dump(
                {
<<<<<<< HEAD
                    "model_parameters": bestfit_params,
                    "fit_statistics": fitter.fit_statistics,
                    "fit_logistics" : {
                        "dm_incoherent" : params["dm"],
                        "factor_freq_upsample" : factor_freq_upsample,
                        "factor_time_upsample" : factor_time_upsample,
                        "is_repeater": True,
=======
                    "model_parameters": model.get_parameters_dict(),
                    "fit_statistics": fitter.fit_statistics,
                    "fit_logistics" : {
                        "factor_freq_upsample" : factor_freq_upsample,
                        "factor_time_upsample" : factor_time_upsample,
>>>>>>> dd105191
                        "normalize_variance" : normalize_variance,
                        "spectrum_window": window,
                        "variance_range" : variance_range,
                        "variance_weight" : variance_weight
                    }
                },
                out, 
                indent=4
            )

        # finally, if desired, save spectrum and burst-parameter/metadata dictionaries.
        if save_results:
            np.savez(
                f"test_data_CHIMEFRB_{current_event_id}.npz",
                burst_parameters = bestfit_params,
                data_full = data_windowed,
                metadata = {
                    "bad_chans" : [],
                    "freqs_bin0" : data.freqs[0],
                    "is_dedispersed" : True,
                    "num_freq" : data.num_freq,
                    "num_time" : len(times_windowed),
                    "times_bin0" : times_windowed[0],
                    "res_freq" : data.res_freq,
                    "res_time" : data.res_time,
                }
                
            )<|MERGE_RESOLUTION|>--- conflicted
+++ resolved
@@ -49,14 +49,11 @@
 )
 
 parser.add_argument(
-<<<<<<< HEAD
     "--beam", action="store", dest="beam", default=0, type=int,
     help="Index of beam list.."
 )
 
 parser.add_argument(
-=======
->>>>>>> dd105191
     "--dm", action="store", dest="dm", default=None, nargs="+", type=float,
     help="Initial guess for dispersion measure (DM), in pc/cc."
 )
@@ -190,7 +187,6 @@
 args = parser.parse_args()
 amplitude = args.amplitude
 arrival_time = args.arrival_time
-<<<<<<< HEAD
 beam = args.beam
 dm = args.dm
 eventIDs = args.eventIDs
@@ -198,15 +194,6 @@
 factor_time_downsample = args.factor_time_downsample
 factor_freq_upsample = args.factor_freq_upsample
 factor_time_upsample = args.factor_time_upsample
-=======
-dm = args.dm
-eventIDs = args.eventIDs
-factor_freq_upsample = args.factor_freq_upsample
-factor_time_upsample = args.factor_time_upsample
-freq_mean = args.freq_mean
-freq_model = args.freq_model
-freq_width = args.freq_width
->>>>>>> dd105191
 latest_solution_location = args.latest_solution_location
 normalize_variance = args.normalize_variance
 num_iterations = args.num_iterations
@@ -315,15 +302,6 @@
     if dm is not None:
         initial_parameters["dm"] = dm
 
-<<<<<<< HEAD
-=======
-    if freq_mean is not None:
-        initial_parameters["freq_mean"] = freq_mean
-
-    if freq_width is not None:
-        initial_parameters["freq_width"] = freq_width
-   
->>>>>>> dd105191
     if scattering_timescale is not None:
         initial_parameters["scattering_timescale"] = scattering_timescale
 
@@ -413,7 +391,6 @@
     # since CHIME/FRB data are in msgpack format, define a few things 
     # so that this version of fitburst works similar to the original version on site.
     print("INFO: initializing model")
-<<<<<<< HEAD
     num_components = len(initial_parameters["amplitude"])
     initial_parameters["dm"] = [0.] * num_components
 
@@ -430,19 +407,6 @@
         verbose=verbose,
     )
 
-=======
-    model = mod.SpectrumModeler(
-        data.num_freq,
-        len(times_windowed),
-        factor_freq_upsample=factor_freq_upsample,
-        factor_time_upsample=factor_time_upsample,
-        freq_model=freq_model,
-        is_dedispersed=False,
-        is_folded=False,
-        verbose=verbose,
-    )
-    model.set_dedispersion_idx(data.dedispersion_idx)
->>>>>>> dd105191
     model.update_parameters(initial_parameters)
 
     ### now set up fitter and execute least-squares fitting.
@@ -478,7 +442,6 @@
         with open(f"results_fitburst_{current_event_id}.json", "w") as out:
             json.dump(
                 {
-<<<<<<< HEAD
                     "model_parameters": bestfit_params,
                     "fit_statistics": fitter.fit_statistics,
                     "fit_logistics" : {
@@ -486,13 +449,6 @@
                         "factor_freq_upsample" : factor_freq_upsample,
                         "factor_time_upsample" : factor_time_upsample,
                         "is_repeater": True,
-=======
-                    "model_parameters": model.get_parameters_dict(),
-                    "fit_statistics": fitter.fit_statistics,
-                    "fit_logistics" : {
-                        "factor_freq_upsample" : factor_freq_upsample,
-                        "factor_time_upsample" : factor_time_upsample,
->>>>>>> dd105191
                         "normalize_variance" : normalize_variance,
                         "spectrum_window": window,
                         "variance_range" : variance_range,
