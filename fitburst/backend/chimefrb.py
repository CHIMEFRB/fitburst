import numpy as np
import datetime
import requests
import glob
import pytz
import sys

# now import some fitburst-specific packages.
from fitburst.utilities import bases
from . import telescopes


class DataReader(bases.ReaderBaseClass):
    """
    A child class of I/O and processing for CHIME/FRB data, inheriting the basic
    structure defined in ReaderBaseClass().
    """

    def __init__(self, eventid, beam_id: int = 0, data_location: str = "/data/frb-archiver"):

        # before anything else, initialize superclass.
        super().__init__()

        # now, ensure eventid makes sense before retrieving data.
        self.eventid = eventid
        assert isinstance(self.eventid, int)
        print("CHIMEFRBReader executed:")

        # define CHIME/FRB-specific parameters to be updated by data-retrieval method.
        self.beam_id = beam_id
        self.downsample_factor = None
        self.files = []
        self.fpga_count_start = None
        self.fpga_count_total = None
        self.fpga_frame0_nano = None
        self.frbmaster_request_status = None
        self.rfi_freq_count = None
        self.rfi_mask = None

        # as a default, grab data from FRBMaster.
        print("... grabbing metadata for eventID {0}".format(self.eventid))
        self._retrieve_metadata_frbmaster(self.eventid, beam_id=self.beam_id)

    def get_parameters(self, pipeline: str = "L1") -> dict:
        """
        Returns a dictionary containing parameters as keys and their FRBMaster entries
        stored as values.

        Parameters
        ----------
        pipeline: str, optional
            The name of CHIME/FRB pipeline for which to grab locked parameters.
            Current options are: L1, dm, fitburst.

        Returns
        -------
        parameter_dict : dict
            A python dicitonary containing parameters of dynamic spectra, with available 
            pipeline values replacin fitburst default values.
        """

        parameter_dict = {}

        ### if fitburst results exist and are desired, grab those.
        if bool(self.burst_parameters["fitburst"]) and pipeline == "fitburst":
            current_round = "round_2"

            if "scattering_timescale" in self.burst_parameters["fitburst"]["round_3"]:
                current_round = "round_3"

            for current_key in self.burst_parameters["fitburst"][current_round].keys():
                parameter_dict[current_key] = self.burst_parameters["fitburst"][
                    current_round
                ][current_key]

            # adjust certain FRBMaster entries if burst has multiple components.
            num_components = len(parameter_dict["arrival_time"])
            parameter_dict["ref_freq"] = parameter_dict["ref_freq"] * num_components

            # add parameters that are not reported in FRBMaster here.
<<<<<<< HEAD
            parameter_dict["dm_index"] = [-2.0] #* num_components
            parameter_dict["scattering_index"] = [-4.0] #* num_components
=======
            parameter_dict["dm_index"] = [-2.0] * num_components
            parameter_dict["scattering_index"] = [-4.0] * num_components
>>>>>>> dd105191
            

        ### if instead the DM-pipeline results exist and are desired, grab those.
        elif bool(self.burst_parameters["dm-pipeline"]) and pipeline == "dm":
            print("woohoo DM pipleine")
            parameter_dict["amplitude"] = [-3.0]
            parameter_dict["burst_width"] = self.burst_parameters["dm-pipeline"]["width"]
            parameter_dict["dm"] = self.burst_parameters["dm-pipeline"]["dm"]
            parameter_dict["dm_index"] = [-2.0]
            parameter_dict["ref_freq"] = [telescopes["chimefrb"]["pivot_freq"]["spectrum"]]
            parameter_dict["scattering_index"] = [-4.0]
            parameter_dict["scattering_timescale"] = [0.0]
            parameter_dict["spectral_index"] = [-1.0]
            parameter_dict["spectral_running"] = [0.0]

            if self.fpga_frame0_nano is not None:
                parameter_dict["arrival_time"] = [
                    pytz.utc.localize(self.burst_parameters["dm-pipeline"]["timestamp_utc"][0]).timestamp() - \
                    (self.fpga_frame0_nano * 1e-9)
                ]

        ### if the default mode is chosen, just grab the parameters determined by L1.
        elif bool(self.burst_parameters["L1"]) and pipeline == "L1":
            print("ok at least there is L1")

            # L1 only estimates parameters for one component, so just create a dictionary 
            # corresponding to one burst component. Use guesses for values not estimated by L1.
            parameter_dict["amplitude"] = [-3.0]
            parameter_dict["arrival_time"] = [
                self.burst_parameters["L1"]["timestamp_fpga"] * 
                telescopes["chimefrb"]["fpga"]["time_per_sample"] 
            ]
            parameter_dict["burst_width"] = [0.05]
            parameter_dict["dm"] = [self.burst_parameters["L1"]["dm"]]
            parameter_dict["dm_index"] = [-2.0]
            parameter_dict["ref_freq"] = [telescopes["chimefrb"]["pivot_freq"]["spectrum"]]
            parameter_dict["scattering_index"] = [-4.0]
            parameter_dict["scattering_timescale"] = [0.0]
            parameter_dict["spectral_index"] = [-1.0]
            parameter_dict["spectral_running"] = [0.0]
            

        else:
            print("ERROR: no parameters retrieved from FRBMaster!")

        ### return parameter dictionary.
        return parameter_dict

    def load_data(self, files: list) -> None:
        """
        Load data from CHIME/FRB msgpack data files.

        Parameters
        ----------
        files: list
            A list of msgpack files to load

        """

        try:
            from cfod.chime_intensity import unpack_datafiles

        except ImportError as err:
            print("Unable to import from cfod")
            print("Please ensure this package is installed.")
            print(err)

        unpacked_data_set = unpack_datafiles(files)
        self.data_full = unpacked_data_set[0]
        self.data_weights = unpacked_data_set[1]
        self.fpga_count_start = unpacked_data_set[2]
        self.fpga_count_total = unpacked_data_set[3]
        self.downsample_factor = unpacked_data_set[4]
        self.rfi_mask = unpacked_data_set[5]
        self.fpga_frame0_nano = (unpacked_data_set[6])[0]

        # derive time information from loaded data.
        n_freqs, n_times = self.data_full.shape
        times = np.arange(n_times, dtype=np.int64) + (self.downsample_factor // 2)
        times *= (
            telescopes["chimefrb"]["num_frames_per_sample"]
            * telescopes["chimefrb"]["num_factor_upchannel"]
        )
        times += self.fpga_count_start[0]
        self.times = times * telescopes["chimefrb"]["fpga"]["time_per_sample"]

        # now derive frequency information.
        freqs = np.arange(n_freqs, dtype=np.float64)
        freqs *= -(
            telescopes["chimefrb"]["bandwidth"] / telescopes["chimefrb"]["num_channels"]
        )
        freqs += (
            telescopes["chimefrb"]["fpga"]["freq_top"]
            + telescopes["chimefrb"]["bandwidth"]
            / telescopes["chimefrb"]["fpga"]["num_channels"]
            / 2
        )
        self.freqs = freqs[::-1]

        # define index values before exiting.
        self.num_freq = len(self.freqs)
        self.num_time = len(self.times)
        self.res_freq = self.freqs[1] - self.freqs[0]
        self.res_time = self.times[1] - self.times[0]

    def _retrieve_metadata_frbmaster(
        self, eventid: str, beam_id: int = 0, mountpoint: str = "/data/chime"
    ) -> None:
        """
        This internal methods executes CHIME/FRB-specific actions for retrieving the necessary 
        metadata from the FRBMaster database, and requires direct network access to raw intensity 
        data (i.e., should be run at the CHIME or CANFAR sites).

        Parameters
        ----------
        eventid : str
            The CHIME/FRB ID for the event of interest.

        beam_id : int, optional
            The index of a list of recorded beams, corresponding to the desired data set.
            (This list is ordered in decreasing S/N; beam_id = 0 corresponds to the highest-S/N beam.) 

        mountpoint : str, optional
            The local root directory where raw intensity data are stored.

        Returns
        -------
        None : None
            This method sets a large of number of attributes that comprise the DataReader object.
        """

        try:
            from cfod.chime_intensity import natural_keys
            from chime_frb_api.backends.frb_master import FRBMaster

        except ImportError as err:
            print("Unable to import from cfod and/or chime_frb_api")
            print("Please ensure thoses packagea are installed.")
            print(err)

        # perform a GET to retrieve FRBMaster data.
        master = FRBMaster()
        event = master.events.get_event(eventid)
        beam_no = int(event["beam_numbers"][beam_id])
        entry_realtime = None

        for current_entry in event["measured_parameters"]:
            if current_entry["pipeline"]["name"] == "realtime":
                entry_realtime = current_entry

        print("realtime entry:", entry_realtime)

        # grab l1 data of basic properties, stash into parameter attribute.
        timestamp_substr = entry_realtime["datetime"]

        if "UTC" in timestamp_substr:
            elems = timestamp_substr.split()
            timestamp_substr = " ".join(elems[:len(elems)-1])

        self.burst_parameters["L1"] = {}
        self.burst_parameters["L1"]["dm"] = entry_realtime["dm"]
        self.burst_parameters["L1"]["dm_range"] = entry_realtime["dm_error"]
        self.burst_parameters["L1"]["time_range"] = 0.01
        self.burst_parameters["L1"]["timestamp_fpga"] = event["fpga_time"]
        self.burst_parameters["L1"]["timestamp_utc"] = datetime.datetime.strptime(
            timestamp_substr, "%Y-%m-%d %H:%M:%S.%f"
        )

        # try getting data from frb-vsop.chime.
        print(
            "... trying to grab chime/frb data from fitburst/dm-pipeline results...",
            end="",
        )

        # establish connection to fRBMaster.
        locked_id_dm = None
        locked_id_fitburst = None
        self.burst_parameters["dm-pipeline"] = {}
        self.burst_parameters["fitburst"] = {}

        try:
            if "intensity-dm-pipeline" in event["locked"].keys():
                locked_id_dm = event["locked"]["intensity-dm-pipeline"]


            for current_measurement in event["measured_parameters"]:
                # if there are locked DM-pipeline results, grab and stash those.

                if (
                    current_measurement["pipeline"]["name"] == "intensity-dm-pipeline"
                    and current_measurement["measurement_id"] == locked_id_dm
                ):

                    self.burst_parameters["dm-pipeline"]["snr"] = [
                        current_measurement["snr"]
                    ]
                    self.burst_parameters["dm-pipeline"]["beam_number"] = [
                        current_measurement["beam_number"]
                    ]
                    self.burst_parameters["dm-pipeline"]["dm"] = [
                        current_measurement["dm_snr"]
                    ]
                    self.burst_parameters["dm-pipeline"]["width"] = [
                        current_measurement["width"]
                    ]

                    # get timestamp and avoid error with UTC substring.
                    timestamp_substr = current_measurement["datetime"]

                    if "UTC" in timestamp_substr:
                        elems = timestamp_substr.split()
                        timestamp_substr = " ".join(elems[:len(elems)-1])

                    self.burst_parameters["dm-pipeline"]["timestamp_utc"] = \
                        [datetime.datetime.strptime(
                            str(timestamp_substr), "%Y-%m-%d %H:%M:%S.%f")
                        ]

                    

        except Exception as exc:
            print(
                "WARNING: unable to retrieve locked parameters for DM pipeline from FRBMaster\n",
                "Exception: ",
                exc
            )

        try:
            if "intensity-fitburst" in event["locked"].keys():
                locked_id_fitburst = event["locked"]["intensity-fitburst"]

            for current_measurement in event["measured_parameters"]:

                if (
                    current_measurement["pipeline"]["name"] == "intensity-fitburst"
                    and current_measurement["measurement_id"] == locked_id_fitburst
                ):

                    # determine which fitburst round it is and stash separately.
                    current_round = "round_1"

                    if "Round 1" in current_measurement["pipeline"]["logs"]:
                        pass

                    elif "Round 2" in current_measurement["pipeline"]["logs"]:
                        current_round = "round_2"

                    elif "Round 3" in current_measurement["pipeline"]["logs"]:
                        current_round = "round_3"

                    # now stash fitburst parameters.
                    self.burst_parameters["fitburst"][current_round] = {}
                    self.burst_parameters["fitburst"][current_round][
                        "dm"
                    ] = current_measurement["sub_burst_dm"]
                    self.burst_parameters["fitburst"][current_round][
                        "burst_width"
                    ] = current_measurement["sub_burst_width"]
                    self.burst_parameters["fitburst"][current_round][
                        "amplitude"
                    ] = np.log10(current_measurement["sub_burst_fluence"]).tolist()
                    self.burst_parameters["fitburst"][current_round][
                        "arrival_time"
                    ] = current_measurement["sub_burst_timestamp"]
                    self.burst_parameters["fitburst"][current_round][
                        "spectral_index"
                    ] = current_measurement["sub_burst_spectral_index"]
                    self.burst_parameters["fitburst"][current_round][
                        "spectral_running"
                    ] = current_measurement["sub_burst_spectral_running"]
                    self.burst_parameters["fitburst"][current_round][
                        "ref_freq"
                    ] = [current_measurement["fitburst_reference_frequency"]]

                    # if current round has scattering timescale, stash it as well.
                    if "sub_burst_scattering_timescale" in current_measurement:
                        self.burst_parameters["fitburst"][current_round][
                            "scattering_timescale"
                        ] = current_measurement["sub_burst_scattering_timescale"]
            print("success!")

        except Exception as exc:
            print(
                "WARNING: unable to retrieve locked parameters from frb-vsop.chime:8001\n",
                "Exception: ",
                exc
            )

        # now grab filenames.
        print("... now grabbing locations on the CHIME/FRB archivers...", end="")
        date_string = self.burst_parameters["L1"]["timestamp_utc"].strftime("%Y/%m/%d")
        path_to_data = "{0}/intensity/raw/{1}/astro_{2}/{3:04d}".format(
            mountpoint, date_string, eventid, beam_no
        )

        self.files = glob.glob("{0}/*.msgpack".format(path_to_data))
        self.files.sort(key=natural_keys)
        print("success!")<|MERGE_RESOLUTION|>--- conflicted
+++ resolved
@@ -78,13 +78,8 @@
             parameter_dict["ref_freq"] = parameter_dict["ref_freq"] * num_components
 
             # add parameters that are not reported in FRBMaster here.
-<<<<<<< HEAD
-            parameter_dict["dm_index"] = [-2.0] #* num_components
-            parameter_dict["scattering_index"] = [-4.0] #* num_components
-=======
             parameter_dict["dm_index"] = [-2.0] * num_components
             parameter_dict["scattering_index"] = [-4.0] * num_components
->>>>>>> dd105191
             
 
         ### if instead the DM-pipeline results exist and are desired, grab those.
